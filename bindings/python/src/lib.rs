#![deny(missing_docs)]
//! Dummy doc
use memmap2::{Mmap, MmapOptions};
use pyo3::exceptions::{PyException, PyFileNotFoundError};
use pyo3::prelude::*;
use pyo3::sync::GILOnceCell;
use pyo3::types::IntoPyDict;
use pyo3::types::{PyBool, PyByteArray, PyBytes, PyDict, PyList, PySlice};
use pyo3::Bound as PyBound;
use pyo3::{intern, PyErr};
use safetensors::slice::TensorIndexer;
use safetensors::tensor::{Dtype, Metadata, SafeTensors, TensorInfo, TensorView};
use safetensors::View;
use std::borrow::Cow;
use std::collections::HashMap;
use std::fs::File;
use std::iter::FromIterator;
use std::ops::Bound;
use std::path::PathBuf;
use std::sync::Arc;

static TORCH_MODULE: GILOnceCell<Py<PyModule>> = GILOnceCell::new();
static NUMPY_MODULE: GILOnceCell<Py<PyModule>> = GILOnceCell::new();
static TENSORFLOW_MODULE: GILOnceCell<Py<PyModule>> = GILOnceCell::new();
static FLAX_MODULE: GILOnceCell<Py<PyModule>> = GILOnceCell::new();
static MLX_MODULE: GILOnceCell<Py<PyModule>> = GILOnceCell::new();

struct PyView<'a> {
    shape: Vec<usize>,
    dtype: Dtype,
    data: PyBound<'a, PyBytes>,
    data_len: usize,
}

impl<'a> View for &PyView<'a> {
    fn data(&self) -> std::borrow::Cow<[u8]> {
        Cow::Borrowed(self.data.as_bytes())
    }
    fn shape(&self) -> &[usize] {
        &self.shape
    }
    fn dtype(&self) -> Dtype {
        self.dtype
    }
    fn data_len(&self) -> usize {
        self.data_len
    }
}

fn prepare(tensor_dict: HashMap<String, PyBound<PyDict>>) -> PyResult<HashMap<String, PyView>> {
    let mut tensors = HashMap::with_capacity(tensor_dict.len());
    for (tensor_name, tensor_desc) in &tensor_dict {
        let shape: Vec<usize> = tensor_desc
            .get_item("shape")?
            .ok_or_else(|| SafetensorError::new_err(format!("Missing `shape` in {tensor_desc:?}")))?
            .extract()?;
        let pydata: PyBound<PyAny> = tensor_desc.get_item("data")?.ok_or_else(|| {
            SafetensorError::new_err(format!("Missing `data` in {tensor_desc:?}"))
        })?;
        // Make sure it's extractable first.
        let data: &[u8] = pydata.extract()?;
        let data_len = data.len();
        let data: PyBound<PyBytes> = pydata.extract()?;
        let pydtype = tensor_desc.get_item("dtype")?.ok_or_else(|| {
            SafetensorError::new_err(format!("Missing `dtype` in {tensor_desc:?}"))
        })?;
        let dtype: String = pydtype.extract()?;
        let dtype = match dtype.as_ref() {
            "bool" => Dtype::BOOL,
            "int8" => Dtype::I8,
            "uint8" => Dtype::U8,
            "int16" => Dtype::I16,
            "uint16" => Dtype::U16,
            "int32" => Dtype::I32,
            "uint32" => Dtype::U32,
            "int64" => Dtype::I64,
            "uint64" => Dtype::U64,
            "float16" => Dtype::F16,
            "float32" => Dtype::F32,
            "float64" => Dtype::F64,
            "bfloat16" => Dtype::BF16,
            "float8_e4m3fn" => Dtype::F8_E4M3,
            "float8_e5m2" => Dtype::F8_E5M2,
            dtype_str => {
                return Err(SafetensorError::new_err(format!(
                    "dtype {dtype_str} is not covered",
                )));
            }
        };

        let tensor = PyView {
            shape,
            dtype,
            data,
            data_len,
        };
        tensors.insert(tensor_name.to_string(), tensor);
    }
    Ok(tensors)
}

/// Serializes raw data.
///
/// Args:
///     tensor_dict (`Dict[str, Dict[Any]]`):
///         The tensor dict is like:
///             {"tensor_name": {"dtype": "F32", "shape": [2, 3], "data": b"\0\0"}}
///     metadata (`Dict[str, str]`, *optional*):
///         The optional purely text annotations
///
/// Returns:
///     (`bytes`):
///         The serialized content.
#[pyfunction]
#[pyo3(signature = (tensor_dict, metadata=None))]
fn serialize<'b>(
    py: Python<'b>,
    tensor_dict: HashMap<String, PyBound<PyDict>>,
    metadata: Option<HashMap<String, String>>,
) -> PyResult<PyBound<'b, PyBytes>> {
    let tensors = prepare(tensor_dict)?;
    let metadata_map = metadata.map(HashMap::from_iter);
    let out = safetensors::tensor::serialize(&tensors, &metadata_map)
        .map_err(|e| SafetensorError::new_err(format!("Error while serializing: {e:?}")))?;
    let pybytes = PyBytes::new(py, &out);
    Ok(pybytes)
}

/// Serializes raw data.
///
/// Args:
///     tensor_dict (`Dict[str, Dict[Any]]`):
///         The tensor dict is like:
///             {"tensor_name": {"dtype": "F32", "shape": [2, 3], "data": b"\0\0"}}
///     filename (`str`, or `os.PathLike`):
///         The name of the file to write into.
///     metadata (`Dict[str, str]`, *optional*):
///         The optional purely text annotations
///
/// Returns:
///     (`bytes`):
///         The serialized content.
#[pyfunction]
#[pyo3(signature = (tensor_dict, filename, metadata=None))]
fn serialize_file(
    tensor_dict: HashMap<String, PyBound<PyDict>>,
    filename: PathBuf,
    metadata: Option<HashMap<String, String>>,
) -> PyResult<()> {
    let tensors = prepare(tensor_dict)?;
    safetensors::tensor::serialize_to_file(&tensors, &metadata, filename.as_path())
        .map_err(|e| SafetensorError::new_err(format!("Error while serializing: {e:?}")))?;
    Ok(())
}

/// Opens a safetensors lazily and returns tensors as asked
///
/// Args:
///     data (`bytes`):
///         The byte content of a file
///
/// Returns:
///     (`List[str, Dict[str, Dict[str, any]]]`):
///         The deserialized content is like:
///             [("tensor_name", {"shape": [2, 3], "dtype": "F32", "data": b"\0\0.." }), (...)]
#[pyfunction]
#[pyo3(signature = (bytes))]
fn deserialize(py: Python, bytes: &[u8]) -> PyResult<Vec<(String, HashMap<String, PyObject>)>> {
    let safetensor = SafeTensors::deserialize(bytes)
        .map_err(|e| SafetensorError::new_err(format!("Error while deserializing: {e:?}")))?;

    let tensors = safetensor.tensors();
    let mut items = Vec::with_capacity(tensors.len());

    for (tensor_name, tensor) in tensors {
        let pyshape: PyObject = PyList::new(py, tensor.shape().iter())?.into();
        let pydtype: PyObject = format!("{:?}", tensor.dtype()).into_pyobject(py)?.into();

        let pydata: PyObject = PyByteArray::new(py, tensor.data()).into();

        let map = HashMap::from([
            ("shape".to_string(), pyshape),
            ("dtype".to_string(), pydtype),
            ("data".to_string(), pydata),
        ]);
        items.push((tensor_name, map));
    }
    Ok(items)
}

fn slice_to_indexer(
    (dim_idx, (slice_index, dim)): (usize, (SliceIndex, usize)),
) -> Result<TensorIndexer, PyErr> {
    match slice_index {
        SliceIndex::Slice(slice) => {
            let py_start = slice.getattr(intern!(slice.py(), "start"))?;
            let start: Option<usize> = py_start.extract()?;
            let start = if let Some(start) = start {
                Bound::Included(start)
            } else {
                Bound::Unbounded
            };

            let py_stop = slice.getattr(intern!(slice.py(), "stop"))?;
            let stop: Option<usize> = py_stop.extract()?;
            let stop = if let Some(stop) = stop {
                Bound::Excluded(stop)
            } else {
                Bound::Unbounded
            };
            Ok(TensorIndexer::Narrow(start, stop))
        }
        SliceIndex::Index(idx) => {
            if idx < 0 {
                let idx = dim
                    .checked_add_signed(idx as isize)
                    .ok_or(SafetensorError::new_err(format!(
                        "Invalid index {idx} for dimension {dim_idx} of size {dim}"
                    )))?;
                Ok(TensorIndexer::Select(idx))
            } else {
                Ok(TensorIndexer::Select(idx as usize))
            }
        }
    }
}

#[derive(Debug, Clone, PartialEq, Eq)]
enum Framework {
    Pytorch,
    Numpy,
    Tensorflow,
    Flax,
    Mlx,
}

impl<'source> FromPyObject<'source> for Framework {
    fn extract_bound(ob: &PyBound<'source, PyAny>) -> PyResult<Self> {
        let name: String = ob.extract()?;
        match &name[..] {
            "pt" => Ok(Framework::Pytorch),
            "torch" => Ok(Framework::Pytorch),
            "pytorch" => Ok(Framework::Pytorch),

            "np" => Ok(Framework::Numpy),
            "numpy" => Ok(Framework::Numpy),

            "tf" => Ok(Framework::Tensorflow),
            "tensorflow" => Ok(Framework::Tensorflow),

            "jax" => Ok(Framework::Flax),
            "flax" => Ok(Framework::Flax),
            "mlx" => Ok(Framework::Mlx),
            name => Err(SafetensorError::new_err(format!(
                "framework {name} is invalid"
            ))),
        }
    }
}

#[derive(Debug, Clone, PartialEq, Eq)]
enum Device {
    Cpu,
    Cuda(usize),
    Mps,
    Npu(usize),
    Xpu(usize),
    Xla(usize),
    Mlu(usize),
    /// User didn't specify acceletor, torch
    /// is responsible for choosing.
    Anonymous(usize),
}

/// Parsing the device index.
fn parse_device(name: &str) -> PyResult<usize> {
    let tokens: Vec<_> = name.split(':').collect();
    if tokens.len() == 2 {
        let device: usize = tokens[1].parse()?;
        Ok(device)
    } else {
        Err(SafetensorError::new_err(format!(
            "device {name} is invalid"
        )))
    }
}

impl<'source> FromPyObject<'source> for Device {
    fn extract_bound(ob: &PyBound<'source, PyAny>) -> PyResult<Self> {
        if let Ok(name) = ob.extract::<String>() {
            match &name[..] {
                "cpu" => Ok(Device::Cpu),
                "cuda" => Ok(Device::Cuda(0)),
                "mps" => Ok(Device::Mps),
                "npu" => Ok(Device::Npu(0)),
                "xpu" => Ok(Device::Xpu(0)),
                "xla" => Ok(Device::Xla(0)),
                "mlu" => Ok(Device::Mlu(0)),
                name if name.starts_with("cuda:") => parse_device(name).map(Device::Cuda),
                name if name.starts_with("npu:") => parse_device(name).map(Device::Npu),
                name if name.starts_with("xpu:") => parse_device(name).map(Device::Xpu),
                name if name.starts_with("xla:") => parse_device(name).map(Device::Xla),
                name if name.starts_with("mlu:") => parse_device(name).map(Device::Mlu),
                name => Err(SafetensorError::new_err(format!(
                    "device {name} is invalid"
                ))),
            }
        } else if let Ok(number) = ob.extract::<usize>() {
            Ok(Device::Anonymous(number))
        } else {
            Err(SafetensorError::new_err(format!("device {ob} is invalid")))
        }
    }
}

impl<'py> IntoPyObject<'py> for Device {
    type Target = PyAny;
    type Output = pyo3::Bound<'py, Self::Target>;
    type Error = std::convert::Infallible;

    fn into_pyobject(self, py: Python<'py>) -> Result<Self::Output, Self::Error> {
        match self {
<<<<<<< HEAD
            Device::Cpu => "cpu".into_pyobject(py).map(|x| x.into_any()),
            Device::Cuda(n) => format!("cuda:{n}").into_pyobject(py).map(|x| x.into_any()),
            Device::Mps => "mps".into_pyobject(py).map(|x| x.into_any()),
            Device::Npu(n) => format!("npu:{n}").into_pyobject(py).map(|x| x.into_any()),
            Device::Xpu(n) => format!("xpu:{n}").into_pyobject(py).map(|x| x.into_any()),
            Device::Xla(n) => format!("xla:{n}").into_pyobject(py).map(|x| x.into_any()),
            Device::Anonymous(n) => n.into_pyobject(py).map(|x| x.into_any()),
=======
            Device::Cpu => "cpu".into_py(py),
            Device::Cuda(n) => format!("cuda:{n}").into_py(py),
            Device::Mps => "mps".into_py(py),
            Device::Npu(n) => format!("npu:{n}").into_py(py),
            Device::Xpu(n) => format!("xpu:{n}").into_py(py),
            Device::Xla(n) => format!("xla:{n}").into_py(py),
            Device::Mlu(n) => format!("mlu:{n}").into_py(py),
            Device::Anonymous(n) => n.into_py(py),
>>>>>>> 038dcbb4
        }
    }
}

enum Storage {
    Mmap(Mmap),
    /// Torch specific mmap
    /// This allows us to not manage it
    /// so Pytorch can handle the whole lifecycle.
    /// https://pytorch.org/docs/stable/storage.html#torch.TypedStorage.from_file.
    TorchStorage(GILOnceCell<PyObject>),
}

#[derive(Debug, PartialEq, Eq, PartialOrd)]
struct Version {
    major: u8,
    minor: u8,
    patch: u8,
}

impl Version {
    fn new(major: u8, minor: u8, patch: u8) -> Self {
        Self {
            major,
            minor,
            patch,
        }
    }

    fn from_string(string: &str) -> Result<Self, String> {
        let mut parts = string.split('.');
        let err = || format!("Could not parse torch package version {string}.");
        let major_str = parts.next().ok_or_else(err)?;
        let minor_str = parts.next().ok_or_else(err)?;
        let patch_str = parts.next().ok_or_else(err)?;
        // Patch is more complex and can be:
        // - `1` a number
        // - `1a0`, `1b0`, `1rc1` an alpha, beta, release candidate version
        // - `1a0+git2323` from source with commit number
        let patch_str: String = patch_str
            .chars()
            .take_while(|c| c.is_ascii_digit())
            .collect();

        let major = major_str.parse().map_err(|_| err())?;
        let minor = minor_str.parse().map_err(|_| err())?;
        let patch = patch_str.parse().map_err(|_| err())?;
        Ok(Version {
            major,
            minor,
            patch,
        })
    }
}

struct Open {
    metadata: Metadata,
    offset: usize,
    framework: Framework,
    device: Device,
    storage: Arc<Storage>,
}

impl Open {
    fn new(filename: PathBuf, framework: Framework, device: Option<Device>) -> PyResult<Self> {
        let file = File::open(&filename).map_err(|_| {
            PyFileNotFoundError::new_err(format!("No such file or directory: {filename:?}"))
        })?;
        let device = device.unwrap_or(Device::Cpu);

        if device != Device::Cpu && framework != Framework::Pytorch {
            return Err(SafetensorError::new_err(format!(
                "Device {device:?} is not support for framework {framework:?}",
            )));
        }

        // SAFETY: Mmap is used to prevent allocating in Rust
        // before making a copy within Python.
        let buffer = unsafe { MmapOptions::new().map(&file)? };

        let (n, metadata) = SafeTensors::read_metadata(&buffer).map_err(|e| {
            SafetensorError::new_err(format!("Error while deserializing header: {e:?}"))
        })?;

        let offset = n + 8;

        Python::with_gil(|py| -> PyResult<()> {
            match framework {
                Framework::Pytorch => {
                    let module = PyModule::import(py, intern!(py, "torch"))?;
                    TORCH_MODULE.get_or_init(py, || module.into())
                }
                _ => {
                    let module = PyModule::import(py, intern!(py, "numpy"))?;
                    NUMPY_MODULE.get_or_init(py, || module.into())
                }
            };

            Ok(())
        })?;

        let storage = match &framework {
            Framework::Pytorch => Python::with_gil(|py| -> PyResult<Storage> {
                let module = get_module(py, &TORCH_MODULE)?;

                let version: String = module.getattr(intern!(py, "__version__"))?.extract()?;
                let version = Version::from_string(&version).map_err(SafetensorError::new_err)?;

                // Untyped storage only exists for versions over 1.11.0
                // Same for torch.asarray which is necessary for zero-copy tensor
                if version >= Version::new(1, 11, 0) {
                    // storage = torch.ByteStorage.from_file(filename, shared=False, size=size).untyped()
                    let py_filename: PyObject = filename.into_pyobject(py)?.into();
                    let size: PyObject = buffer.len().into_pyobject(py)?.into();
                    let shared: PyObject = PyBool::new(py, false).to_owned().into();
                    let (size_name, storage_name) = if version >= Version::new(2, 0, 0) {
                        (intern!(py, "nbytes"), intern!(py, "UntypedStorage"))
                    } else {
                        (intern!(py, "size"), intern!(py, "ByteStorage"))
                    };

                    let kwargs =
                        [(intern!(py, "shared"), shared), (size_name, size)].into_py_dict(py)?;
                    let storage = module
                        .getattr(storage_name)?
                        // .getattr(intern!(py, "from_file"))?
                        .call_method("from_file", (py_filename,), Some(&kwargs))?;

                    let untyped: PyBound<'_, PyAny> = match storage.getattr(intern!(py, "untyped"))
                    {
                        Ok(untyped) => untyped,
                        Err(_) => storage.getattr(intern!(py, "_untyped"))?,
                    };
                    let storage = untyped.call0()?.into_pyobject(py)?.into();
                    let gil_storage = GILOnceCell::new();
                    gil_storage.get_or_init(py, || storage);

                    Ok(Storage::TorchStorage(gil_storage))
                } else {
                    Ok(Storage::Mmap(buffer))
                }
            })?,
            _ => Storage::Mmap(buffer),
        };

        let storage = Arc::new(storage);

        Ok(Self {
            metadata,
            offset,
            framework,
            device,
            storage,
        })
    }

    /// Return the special non tensor information in the header
    ///
    /// Returns:
    ///     (`Dict[str, str]`):
    ///         The freeform metadata.
    pub fn metadata(&self) -> Option<HashMap<String, String>> {
        self.metadata.metadata().clone()
    }

    /// Returns the names of the tensors in the file.
    ///
    /// Returns:
    ///     (`List[str]`):
    ///         The name of the tensors contained in that file
    pub fn keys(&self) -> PyResult<Vec<String>> {
        let mut keys: Vec<String> = self.metadata.tensors().keys().cloned().collect();
        keys.sort();
        Ok(keys)
    }

    /// Returns a full tensor
    ///
    /// Args:
    ///     name (`str`):
    ///         The name of the tensor you want
    ///
    /// Returns:
    ///     (`Tensor`):
    ///         The tensor in the framework you opened the file for.
    ///
    /// Example:
    /// ```python
    /// from safetensors import safe_open
    ///
    /// with safe_open("model.safetensors", framework="pt", device=0) as f:
    ///     tensor = f.get_tensor("embedding")
    ///
    /// ```
    pub fn get_tensor(&self, name: &str) -> PyResult<PyObject> {
        let info = self.metadata.info(name).ok_or_else(|| {
            SafetensorError::new_err(format!("File does not contain tensor {name}",))
        })?;
        // let info = tensors.get(name).ok_or_else(|| {
        //     SafetensorError::new_err(format!("File does not contain tensor {name}",))
        // })?;

        match &self.storage.as_ref() {
            Storage::Mmap(mmap) => {
                let data =
                    &mmap[info.data_offsets.0 + self.offset..info.data_offsets.1 + self.offset];

                let array: PyObject =
                    Python::with_gil(|py| PyByteArray::new(py, data).into_any().into());

                create_tensor(
                    &self.framework,
                    info.dtype,
                    &info.shape,
                    array,
                    &self.device,
                )
            }
            Storage::TorchStorage(storage) => {
                Python::with_gil(|py| -> PyResult<PyObject> {
                    let torch = get_module(py, &TORCH_MODULE)?;
                    let dtype: PyObject = get_pydtype(torch, info.dtype, false)?;
                    let torch_uint8: PyObject = get_pydtype(torch, Dtype::U8, false)?;
                    let kwargs = [(intern!(py, "dtype"), torch_uint8)].into_py_dict(py)?;
                    let view_kwargs = [(intern!(py, "dtype"), dtype)].into_py_dict(py)?;
                    let shape = info.shape.to_vec();
                    let shape: PyObject = shape.into_pyobject(py)?.into();

                    let start = (info.data_offsets.0 + self.offset) as isize;
                    let stop = (info.data_offsets.1 + self.offset) as isize;
                    let slice = PySlice::new(py, start, stop, 1);
                    let storage: &PyObject = storage
                        .get(py)
                        .ok_or_else(|| SafetensorError::new_err("Could not find storage"))?;
                    let storage: &PyBound<PyAny> = storage.bind(py);
                    let storage_slice = storage
                        .getattr(intern!(py, "__getitem__"))?
                        .call1((slice,))?;

                    let sys = PyModule::import(py, intern!(py, "sys"))?;
                    let byteorder: String = sys.getattr(intern!(py, "byteorder"))?.extract()?;

                    let mut tensor = torch
                        .getattr(intern!(py, "asarray"))?
                        .call((storage_slice,), Some(&kwargs))?
                        .getattr(intern!(py, "view"))?
                        .call((), Some(&view_kwargs))?;

                    if byteorder == "big" {
                        let inplace_kwargs =
                            [(intern!(py, "inplace"), PyBool::new(py, false))].into_py_dict(py)?;

                        let intermediary_dtype = match info.dtype {
                            Dtype::BF16 => Some(Dtype::F16),
                            Dtype::F8_E5M2 => Some(Dtype::U8),
                            Dtype::F8_E4M3 => Some(Dtype::U8),
                            _ => None,
                        };
                        if let Some(intermediary_dtype) = intermediary_dtype {
                            // Reinterpret to f16 for numpy compatibility.
                            let dtype: PyObject = get_pydtype(torch, intermediary_dtype, false)?;
                            let view_kwargs = [(intern!(py, "dtype"), dtype)].into_py_dict(py)?;
                            tensor = tensor
                                .getattr(intern!(py, "view"))?
                                .call((), Some(&view_kwargs))?;
                        }
                        let numpy = tensor
                            .getattr(intern!(py, "numpy"))?
                            .call0()?
                            .getattr("byteswap")?
                            .call((), Some(&inplace_kwargs))?;
                        tensor = torch.getattr(intern!(py, "from_numpy"))?.call1((numpy,))?;
                        if intermediary_dtype.is_some() {
                            // Reinterpret to f16 for numpy compatibility.
                            let dtype: PyObject = get_pydtype(torch, info.dtype, false)?;
                            let view_kwargs = [(intern!(py, "dtype"), dtype)].into_py_dict(py)?;
                            tensor = tensor
                                .getattr(intern!(py, "view"))?
                                .call((), Some(&view_kwargs))?;
                        }
                    }

                    tensor = tensor.getattr(intern!(py, "reshape"))?.call1((shape,))?;
                    if self.device != Device::Cpu {
                        let device: PyObject = self.device.clone().into_pyobject(py)?.into();
                        let kwargs = PyDict::new(py);
                        tensor = tensor.call_method("to", (device,), Some(&kwargs))?;
                    }
                    Ok(tensor.into_pyobject(py)?.into())
                    // torch.asarray(storage[start + n : stop + n], dtype=torch.uint8).view(dtype=dtype).reshape(shape)
                })
            }
        }
    }

    /// Returns a full slice view object
    ///
    /// Args:
    ///     name (`str`):
    ///         The name of the tensor you want
    ///
    /// Returns:
    ///     (`PySafeSlice`):
    ///         A dummy object you can slice into to get a real tensor
    /// Example:
    /// ```python
    /// from safetensors import safe_open
    ///
    /// with safe_open("model.safetensors", framework="pt", device=0) as f:
    ///     tensor_part = f.get_slice("embedding")[:, ::8]
    ///
    /// ```
    pub fn get_slice(&self, name: &str) -> PyResult<PySafeSlice> {
        if let Some(&info) = self.metadata.tensors().get(name) {
            Ok(PySafeSlice {
                info: info.clone(),
                framework: self.framework.clone(),
                offset: self.offset,
                device: self.device.clone(),
                storage: self.storage.clone(),
            })
        } else {
            Err(SafetensorError::new_err(format!(
                "File does not contain tensor {name}",
            )))
        }
    }
}

/// Opens a safetensors lazily and returns tensors as asked
///
/// Args:
///     filename (`str`, or `os.PathLike`):
///         The filename to open
///
///     framework (`str`):
///         The framework you want you tensors in. Supported values:
///         `pt`, `tf`, `flax`, `numpy`.
///
///     device (`str`, defaults to `"cpu"`):
///         The device on which you want the tensors.
#[pyclass]
#[allow(non_camel_case_types)]
struct safe_open {
    inner: Option<Open>,
}

impl safe_open {
    fn inner(&self) -> PyResult<&Open> {
        let inner = self
            .inner
            .as_ref()
            .ok_or_else(|| SafetensorError::new_err("File is closed".to_string()))?;
        Ok(inner)
    }
}

#[pymethods]
impl safe_open {
    #[new]
    #[pyo3(signature = (filename, framework, device=Some(Device::Cpu)))]
    fn new(filename: PathBuf, framework: Framework, device: Option<Device>) -> PyResult<Self> {
        let inner = Some(Open::new(filename, framework, device)?);
        Ok(Self { inner })
    }

    /// Return the special non tensor information in the header
    ///
    /// Returns:
    ///     (`Dict[str, str]`):
    ///         The freeform metadata.
    pub fn metadata(&self) -> PyResult<Option<HashMap<String, String>>> {
        Ok(self.inner()?.metadata())
    }

    /// Returns the names of the tensors in the file.
    ///
    /// Returns:
    ///     (`List[str]`):
    ///         The name of the tensors contained in that file
    pub fn keys(&self) -> PyResult<Vec<String>> {
        self.inner()?.keys()
    }

    /// Returns a full tensor
    ///
    /// Args:
    ///     name (`str`):
    ///         The name of the tensor you want
    ///
    /// Returns:
    ///     (`Tensor`):
    ///         The tensor in the framework you opened the file for.
    ///
    /// Example:
    /// ```python
    /// from safetensors import safe_open
    ///
    /// with safe_open("model.safetensors", framework="pt", device=0) as f:
    ///     tensor = f.get_tensor("embedding")
    ///
    /// ```
    pub fn get_tensor(&self, name: &str) -> PyResult<PyObject> {
        self.inner()?.get_tensor(name)
    }

    /// Returns a full slice view object
    ///
    /// Args:
    ///     name (`str`):
    ///         The name of the tensor you want
    ///
    /// Returns:
    ///     (`PySafeSlice`):
    ///         A dummy object you can slice into to get a real tensor
    /// Example:
    /// ```python
    /// from safetensors import safe_open
    ///
    /// with safe_open("model.safetensors", framework="pt", device=0) as f:
    ///     tensor_part = f.get_slice("embedding")[:, ::8]
    ///
    /// ```
    pub fn get_slice(&self, name: &str) -> PyResult<PySafeSlice> {
        self.inner()?.get_slice(name)
    }

    pub fn __enter__(slf: Py<Self>) -> Py<Self> {
        slf
    }

    pub fn __exit__(&mut self, _exc_type: PyObject, _exc_value: PyObject, _traceback: PyObject) {
        self.inner = None;
    }
}

#[pyclass]
struct PySafeSlice {
    info: TensorInfo,
    framework: Framework,
    offset: usize,
    device: Device,
    storage: Arc<Storage>,
}

#[derive(FromPyObject)]
enum SliceIndex<'a> {
    Slice(PyBound<'a, PySlice>),
    Index(i32),
}

#[derive(FromPyObject)]
enum Slice<'a> {
    Slice(SliceIndex<'a>),
    Slices(Vec<SliceIndex<'a>>),
}

use std::fmt;
struct Disp(Vec<TensorIndexer>);

/// Should be more readable that the standard
/// `Debug`
impl fmt::Display for Disp {
    fn fmt(&self, f: &mut fmt::Formatter<'_>) -> fmt::Result {
        write!(f, "[")?;
        for item in &self.0 {
            write!(f, "{item}")?;
        }
        write!(f, "]")
    }
}

#[pymethods]
impl PySafeSlice {
    /// Returns the shape of the full underlying tensor
    ///
    /// Returns:
    ///     (`List[int]`):
    ///         The shape of the full tensor
    ///
    /// Example:
    /// ```python
    /// from safetensors import safe_open
    ///
    /// with safe_open("model.safetensors", framework="pt", device=0) as f:
    ///     tslice = f.get_slice("embedding")
    ///     shape = tslice.get_shape()
    ///     dim = shape // 8
    ///     tensor = tslice[:, :dim]
    /// ```
    pub fn get_shape(&self, py: Python) -> PyResult<PyObject> {
        let shape = self.info.shape.clone();
        let shape: PyObject = shape.into_pyobject(py)?.into();
        Ok(shape)
    }

    /// Returns the dtype of the full underlying tensor
    ///
    /// Returns:
    ///     (`str`):
    ///         The dtype of the full tensor
    ///
    /// Example:
    /// ```python
    /// from safetensors import safe_open
    ///
    /// with safe_open("model.safetensors", framework="pt", device=0) as f:
    ///     tslice = f.get_slice("embedding")
    ///     dtype = tslice.get_dtype() # "F32"
    /// ```
    pub fn get_dtype(&self, py: Python) -> PyResult<PyObject> {
        let dtype = self.info.dtype;
        let dtype: PyObject = format!("{:?}", dtype).into_pyobject(py)?.into();
        Ok(dtype)
    }

    pub fn __getitem__(&self, slices: &PyBound<'_, PyAny>) -> PyResult<PyObject> {
        match &self.storage.as_ref() {
            Storage::Mmap(mmap) => {
                let pyslices = slices;
                let slices: Slice = pyslices.extract()?;
                let is_list = pyslices.is_instance_of::<PyList>();
                let slices: Vec<SliceIndex> = match slices {
                    Slice::Slice(slice) => vec![slice],
                    Slice::Slices(slices) => {
                        if slices.is_empty() && is_list {
                            vec![SliceIndex::Slice(PySlice::new(pyslices.py(), 0, 0, 0))]
                        } else if is_list {
                            return Err(SafetensorError::new_err(
                                "Non empty lists are not implemented",
                            ));
                        } else {
                            slices
                        }
                    }
                };
                let data = &mmap[self.info.data_offsets.0 + self.offset
                    ..self.info.data_offsets.1 + self.offset];

                let shape = self.info.shape.clone();

                let tensor = TensorView::new(self.info.dtype, self.info.shape.clone(), data)
                    .map_err(|e| {
                        SafetensorError::new_err(format!("Error preparing tensor view: {e:?}"))
                    })?;
                let slices: Vec<TensorIndexer> = slices
                    .into_iter()
                    .zip(shape)
                    .enumerate()
                    .map(slice_to_indexer)
                    .collect::<Result<_, _>>()?;

                let iterator = tensor.sliced_data(&slices).map_err(|e| {
                    SafetensorError::new_err(format!(
                        "Error during slicing {} with shape {:?}:  {:?}",
                        Disp(slices),
                        self.info.shape,
                        e
                    ))
                })?;
                let newshape = iterator.newshape();

                let mut offset = 0;
                let length = iterator.remaining_byte_len();
                Python::with_gil(|py| {
                    let array: PyObject =
                        PyByteArray::new_with(py, length, |bytes: &mut [u8]| {
                            for slice in iterator {
                                let len = slice.len();
                                bytes[offset..offset + slice.len()].copy_from_slice(slice);
                                offset += len;
                            }
                            Ok(())
                        })?
                        .into_any()
                        .into();
                    create_tensor(
                        &self.framework,
                        self.info.dtype,
                        &newshape,
                        array,
                        &self.device,
                    )
                })
            }
            Storage::TorchStorage(storage) => Python::with_gil(|py| -> PyResult<PyObject> {
                let torch = get_module(py, &TORCH_MODULE)?;
                let dtype: PyObject = get_pydtype(torch, self.info.dtype, false)?;
                let torch_uint8: PyObject = get_pydtype(torch, Dtype::U8, false)?;
                let kwargs = [(intern!(py, "dtype"), torch_uint8)].into_py_dict(py)?;
                let view_kwargs = [(intern!(py, "dtype"), dtype)].into_py_dict(py)?;
                let shape = self.info.shape.to_vec();
                let shape: PyObject = shape.into_pyobject(py)?.into();

                let start = (self.info.data_offsets.0 + self.offset) as isize;
                let stop = (self.info.data_offsets.1 + self.offset) as isize;
                let slice = PySlice::new(py, start, stop, 1);
                let storage: &PyObject = storage
                    .get(py)
                    .ok_or_else(|| SafetensorError::new_err("Could not find storage"))?;
                let storage: &PyBound<'_, PyAny> = storage.bind(py);

                let storage_slice = storage
                    .getattr(intern!(py, "__getitem__"))?
                    .call1((slice,))?;

                let slices = slices.into_pyobject(py)?;

                let sys = PyModule::import(py, intern!(py, "sys"))?;
                let byteorder: String = sys.getattr(intern!(py, "byteorder"))?.extract()?;

                let mut tensor = torch
                    .getattr(intern!(py, "asarray"))?
                    .call((storage_slice,), Some(&kwargs))?
                    .getattr(intern!(py, "view"))?
                    .call((), Some(&view_kwargs))?;
                if byteorder == "big" {
                    // Important, do NOT use inplace otherwise the slice itself
                    // is byteswapped, meaning multiple calls will fails
                    let inplace_kwargs =
                        [(intern!(py, "inplace"), PyBool::new(py, false))].into_py_dict(py)?;

                    let intermediary_dtype = match self.info.dtype {
                        Dtype::BF16 => Some(Dtype::F16),
                        Dtype::F8_E5M2 => Some(Dtype::U8),
                        Dtype::F8_E4M3 => Some(Dtype::U8),
                        _ => None,
                    };
                    if let Some(intermediary_dtype) = intermediary_dtype {
                        // Reinterpret to f16 for numpy compatibility.
                        let dtype: PyObject = get_pydtype(torch, intermediary_dtype, false)?;
                        let view_kwargs = [(intern!(py, "dtype"), dtype)].into_py_dict(py)?;
                        tensor = tensor
                            .getattr(intern!(py, "view"))?
                            .call((), Some(&view_kwargs))?;
                    }
                    let numpy = tensor
                        .getattr(intern!(py, "numpy"))?
                        .call0()?
                        .getattr("byteswap")?
                        .call((), Some(&inplace_kwargs))?;
                    tensor = torch.getattr(intern!(py, "from_numpy"))?.call1((numpy,))?;
                    if intermediary_dtype.is_some() {
                        // Reinterpret to f16 for numpy compatibility.
                        let dtype: PyObject = get_pydtype(torch, self.info.dtype, false)?;
                        let view_kwargs = [(intern!(py, "dtype"), dtype)].into_py_dict(py)?;
                        tensor = tensor
                            .getattr(intern!(py, "view"))?
                            .call((), Some(&view_kwargs))?;
                    }
                }
                tensor = tensor
                    .getattr(intern!(py, "reshape"))?
                    .call1((shape,))?
                    .getattr(intern!(py, "__getitem__"))?
                    .call1((slices,))?;
                if self.device != Device::Cpu {
                    let device: PyObject = self.device.clone().into_pyobject(py)?.into();
                    let kwargs = PyDict::new(py);
                    tensor = tensor.call_method("to", (device,), Some(&kwargs))?;
                }
                Ok(tensor.into())
            }),
        }
    }
}

fn get_module<'a>(
    py: Python<'a>,
    cell: &'static GILOnceCell<Py<PyModule>>,
) -> PyResult<&'a PyBound<'a, PyModule>> {
    let module: &PyBound<'a, PyModule> = cell
        .get(py)
        .ok_or_else(|| SafetensorError::new_err("Could not find module"))?
        .bind(py);
    Ok(module)
}

fn create_tensor<'a>(
    framework: &'a Framework,
    dtype: Dtype,
    shape: &'a [usize],
    array: PyObject,
    device: &'a Device,
) -> PyResult<PyObject> {
    Python::with_gil(|py| -> PyResult<PyObject> {
        let (module, is_numpy): (&PyBound<'_, PyModule>, bool) = match framework {
            Framework::Pytorch => (
                TORCH_MODULE
                    .get(py)
                    .ok_or_else(|| {
                        SafetensorError::new_err(format!("Could not find module {framework:?}",))
                    })?
                    .bind(py),
                false,
            ),
            _ => (
                NUMPY_MODULE
                    .get(py)
                    .ok_or_else(|| {
                        SafetensorError::new_err(format!("Could not find module {framework:?}",))
                    })?
                    .bind(py),
                true,
            ),
        };
        let dtype: PyObject = get_pydtype(module, dtype, is_numpy)?;
        let count: usize = shape.iter().product();
        let shape = shape.to_vec();
        let tensor = if count == 0 {
            // Torch==1.10 does not allow frombuffer on empty buffers so we create
            // the tensor manually.
            // let zeros = module.getattr(intern!(py, "zeros"))?;
            let shape: PyObject = shape.clone().into_pyobject(py)?.into();
            let args = (shape,);
            let kwargs = [(intern!(py, "dtype"), dtype)].into_py_dict(py)?;
            module.call_method("zeros", args, Some(&kwargs))?
        } else {
            // let frombuffer = module.getattr(intern!(py, "frombuffer"))?;
            let kwargs = [
                (intern!(py, "buffer"), array),
                (intern!(py, "dtype"), dtype),
            ]
            .into_py_dict(py)?;
            let mut tensor = module.call_method("frombuffer", (), Some(&kwargs))?;
            let sys = PyModule::import(py, intern!(py, "sys"))?;
            let byteorder: String = sys.getattr(intern!(py, "byteorder"))?.extract()?;
            if byteorder == "big" {
                let inplace_kwargs =
                    [(intern!(py, "inplace"), PyBool::new(py, false))].into_py_dict(py)?;
                tensor = tensor
                    .getattr("byteswap")?
                    .call((), Some(&inplace_kwargs))?;
            }
            tensor
        };
        let mut tensor: PyBound<'_, PyAny> = tensor.call_method1("reshape", (shape,))?;
        let tensor = match framework {
            Framework::Flax => {
                let module = Python::with_gil(|py| -> PyResult<&Py<PyModule>> {
                    let module = PyModule::import(py, intern!(py, "jax"))?;
                    Ok(FLAX_MODULE.get_or_init(py, || module.into()))
                })?
                .bind(py);
                module
                    .getattr(intern!(py, "numpy"))?
                    .getattr(intern!(py, "array"))?
                    .call1((tensor,))?
            }
            Framework::Tensorflow => {
                let module = Python::with_gil(|py| -> PyResult<&Py<PyModule>> {
                    let module = PyModule::import(py, intern!(py, "tensorflow"))?;
                    Ok(TENSORFLOW_MODULE.get_or_init(py, || module.into()))
                })?
                .bind(py);
                module
                    .getattr(intern!(py, "convert_to_tensor"))?
                    .call1((tensor,))?
            }
            Framework::Mlx => {
                let module = Python::with_gil(|py| -> PyResult<&Py<PyModule>> {
                    let module = PyModule::import(py, intern!(py, "mlx"))?;
                    Ok(MLX_MODULE.get_or_init(py, || module.into()))
                })?
                .bind(py);
                module
                    .getattr(intern!(py, "core"))?
                    // .getattr(intern!(py, "array"))?
                    .call_method1("array", (tensor,))?
            }
            Framework::Pytorch => {
                if device != &Device::Cpu {
                    let device: PyObject = device.clone().into_pyobject(py)?.into();
                    let kwargs = PyDict::new(py);
                    tensor = tensor.call_method("to", (device,), Some(&kwargs))?;
                }
                tensor
            }
            Framework::Numpy => tensor,
        };
        // let tensor = tensor.into_py_bound(py);
        Ok(tensor.into())
    })
}

fn get_pydtype(module: &PyBound<'_, PyModule>, dtype: Dtype, is_numpy: bool) -> PyResult<PyObject> {
    Python::with_gil(|py| {
        let dtype: PyObject = match dtype {
            Dtype::F64 => module.getattr(intern!(py, "float64"))?.into(),
            Dtype::F32 => module.getattr(intern!(py, "float32"))?.into(),
            Dtype::BF16 => {
                if is_numpy {
                    module
                        .getattr(intern!(py, "dtype"))?
                        .call1(("bfloat16",))?
                        .into()
                } else {
                    module.getattr(intern!(py, "bfloat16"))?.into()
                }
            }
            Dtype::F16 => module.getattr(intern!(py, "float16"))?.into(),
            Dtype::U64 => module.getattr(intern!(py, "uint64"))?.into(),
            Dtype::I64 => module.getattr(intern!(py, "int64"))?.into(),
            Dtype::U32 => module.getattr(intern!(py, "uint32"))?.into(),
            Dtype::I32 => module.getattr(intern!(py, "int32"))?.into(),
            Dtype::U16 => module.getattr(intern!(py, "uint16"))?.into(),
            Dtype::I16 => module.getattr(intern!(py, "int16"))?.into(),
            Dtype::U8 => module.getattr(intern!(py, "uint8"))?.into(),
            Dtype::I8 => module.getattr(intern!(py, "int8"))?.into(),
            Dtype::BOOL => {
                if is_numpy {
                    py.import("builtins")?.getattr(intern!(py, "bool"))?.into()
                } else {
                    module.getattr(intern!(py, "bool"))?.into()
                }
            }
            Dtype::F8_E4M3 => module.getattr(intern!(py, "float8_e4m3fn"))?.into(),
            Dtype::F8_E5M2 => module.getattr(intern!(py, "float8_e5m2"))?.into(),
            dtype => {
                return Err(SafetensorError::new_err(format!(
                    "Dtype not understood: {dtype:?}"
                )))
            }
        };
        Ok(dtype)
    })
}

pyo3::create_exception!(
    safetensors_rust,
    SafetensorError,
    PyException,
    "Custom Python Exception for Safetensor errors."
);

/// A Python module implemented in Rust.
#[pymodule]
fn _safetensors_rust(m: &PyBound<'_, PyModule>) -> PyResult<()> {
    m.add_function(wrap_pyfunction!(serialize, m)?)?;
    m.add_function(wrap_pyfunction!(serialize_file, m)?)?;
    m.add_function(wrap_pyfunction!(deserialize, m)?)?;
    m.add_class::<safe_open>()?;
    m.add("SafetensorError", m.py().get_type::<SafetensorError>())?;
    m.add("__version__", env!("CARGO_PKG_VERSION"))?;
    Ok(())
}

#[cfg(test)]
mod tests {
    use super::*;

    #[test]
    fn version_parse() {
        let torch_version = "1.1.1";
        let version = Version::from_string(torch_version).unwrap();
        assert_eq!(version, Version::new(1, 1, 1));

        let torch_version = "2.0.0a0+gitd1123c9";
        let version = Version::from_string(torch_version).unwrap();
        assert_eq!(version, Version::new(2, 0, 0));

        let torch_version = "something";
        let version = Version::from_string(torch_version);
        assert!(version.is_err());
    }
}<|MERGE_RESOLUTION|>--- conflicted
+++ resolved
@@ -320,24 +320,14 @@
 
     fn into_pyobject(self, py: Python<'py>) -> Result<Self::Output, Self::Error> {
         match self {
-<<<<<<< HEAD
             Device::Cpu => "cpu".into_pyobject(py).map(|x| x.into_any()),
             Device::Cuda(n) => format!("cuda:{n}").into_pyobject(py).map(|x| x.into_any()),
             Device::Mps => "mps".into_pyobject(py).map(|x| x.into_any()),
             Device::Npu(n) => format!("npu:{n}").into_pyobject(py).map(|x| x.into_any()),
             Device::Xpu(n) => format!("xpu:{n}").into_pyobject(py).map(|x| x.into_any()),
             Device::Xla(n) => format!("xla:{n}").into_pyobject(py).map(|x| x.into_any()),
+            Device::Mlu(n) => format!("mlu:{n}").into_pyobject(py).map(|x| x.into_any()),
             Device::Anonymous(n) => n.into_pyobject(py).map(|x| x.into_any()),
-=======
-            Device::Cpu => "cpu".into_py(py),
-            Device::Cuda(n) => format!("cuda:{n}").into_py(py),
-            Device::Mps => "mps".into_py(py),
-            Device::Npu(n) => format!("npu:{n}").into_py(py),
-            Device::Xpu(n) => format!("xpu:{n}").into_py(py),
-            Device::Xla(n) => format!("xla:{n}").into_py(py),
-            Device::Mlu(n) => format!("mlu:{n}").into_py(py),
-            Device::Anonymous(n) => n.into_py(py),
->>>>>>> 038dcbb4
         }
     }
 }
